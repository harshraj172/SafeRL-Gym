--- conflicted
+++ resolved
@@ -86,12 +86,13 @@
         )
         state_tokens = {k: v.to(device) for k, v in state_tokens.items()}
         action_tokens = {k: v.to(device) for k, v in action_tokens.items()}
-        action_tokens["input_ids"] = action_tokens["input_ids"][:, 1:] 
+        action_tokens["input_ids"] = action_tokens["input_ids"][:, 1:]
         eos_token_id = self.tokenizer.eos_token_id
-        eos_tensor = torch.full((batch_size, 1), eos_token_id, dtype=torch.long, device=device)
+        eos_tensor = torch.full(
+            (batch_size, 1), eos_token_id, dtype=torch.long, device=device
+        )
         action_tokens["input_ids"] = torch.cat(
-            (action_tokens["input_ids"], eos_tensor),
-            dim=1
+            (action_tokens["input_ids"], eos_tensor), dim=1
         )
         # tokenized_length = action_tokens["attention_mask"].sum(dim=1)
         # action_tokens["input_ids"][torch.arange(batch_size, device=device), tokenized_length - 1] = (
@@ -125,7 +126,7 @@
         batch_indices = torch.arange(action_token_indices.shape[0], device=device)
         token_indices = torch.arange(m, device=device)
         # action_token_logprobs_ = next_token_logprobs[
-            # batch_indices.unsqueeze(1), token_indices.unsqueeze(0), action_token_indices
+        # batch_indices.unsqueeze(1), token_indices.unsqueeze(0), action_token_indices
         # ]
         action_token_logits = next_token_logits[
             batch_indices.unsqueeze(1), token_indices.unsqueeze(0), action_token_indices
@@ -146,7 +147,6 @@
         """
         logits = self.forward(state, actions, device)
         return torch.distributions.Categorical(logits=logits)
-
 
     def create_conditional_logprobs(
         self, state: str, actions: list[str], device, probs=False, requires_grad=True
@@ -496,70 +496,6 @@
             )
         return advantages, returns
 
-<<<<<<< HEAD
-    def _collect_trajectories(self, batch_size):
-        """
-        Collect a batch of trajectories by interacting with the environment.
-        Args:
-            batch_size: Number of transitions to collect.
-        Returns:
-            list: List of TrajectoryStep objects.
-        """
-        trajectories = []
-        reset_result = self.env.reset()
-        state = reset_result[0] if isinstance(reset_result, tuple) else reset_result
-        for _ in range(batch_size):
-            info = self.env._get_info()
-            available_actions = info["game_state"]["choice_texts"]
-            action, logprob, action_idx = self._choose_action(
-                state, logprob_flag=True, return_idx=True
-            )
-            next_state, reward, done, _ = self.env.step(action_idx)
-            trajectories.append(
-                TrajectoryStep(
-                    state=state,
-                    action=action,
-                    reward=reward,
-                    done=done,
-                    next_state=next_state,
-                    logprob=logprob,
-                    available_actions=available_actions,
-                )
-            )
-            state = self.env.reset() if done else next_state
-            if isinstance(state, tuple):
-                state = state[0]
-        self.trajectories = trajectories
-        return trajectories
-
-    def _compute_gaes(self, trajectories, returns_flag=False):
-        """
-        Compute Generalized Advantage Estimates (GAEs) for a list of trajectories.
-        Currently not used in the update process, but can be useful for debugging a batch of trajectories.
-        Args:
-            trajectories: List of TrajectoryStep objects.
-            returns_flag: If True, also return value estimates.
-        Returns:
-            torch.Tensor or tuple: GAE tensor (and returns tensor if returns_flag=True).
-        """
-        gaes = []
-        returns = []
-        gae = 0
-        values = [] if returns_flag else None
-        for i in reversed(range(len(trajectories))):
-            state, _, reward, done, next_state, *_ = trajectories[i]
-            value = self.critic(state, self.device)
-            if returns_flag:
-                values.insert(0, value)
-            next_value = 0 if done else self.critic(next_state, self.device)
-            delta = reward + self.gamma * next_value - value
-            gae = delta + self.gamma * self.lambda_gae * gae * (1 - done)
-            gaes.insert(0, gae)
-            returns.insert(0, gae + value)
-        gaes_tensor = torch.tensor(gaes, dtype=torch.float32)
-        returns_tensor = torch.tensor(returns, dtype=torch.float32)
-        return (gaes_tensor, returns_tensor) if returns_flag else gaes_tensor
-=======
     # def _collect_trajectories(self, batch_size):
     #     """
     #     NOT USED IN TRAINING, USE FOR DEBUGGING!
@@ -622,5 +558,4 @@
     #         returns.insert(0, gae + value)
     #     gaes_tensor = torch.tensor(gaes, dtype=torch.float32)
     #     returns_tensor = torch.tensor(returns, dtype=torch.float32)
-    #     return (gaes_tensor, returns_tensor) if returns_flag else gaes_tensor
->>>>>>> afcc7773
+    #     return (gaes_tensor, returns_tensor) if returns_flag else gaes_tensor